# -*- coding: utf-8 -*-
from datetime import datetime

from playwright.async_api import Playwright, async_playwright, Page
import os
import asyncio

from conf import LOCAL_CHROME_PATH
from utils.base_social_media import set_init_script
from utils.log import douyin_logger


async def cookie_auth(account_file):
    async with async_playwright() as playwright:
        browser = await playwright.chromium.launch(headless=True)
        context = await browser.new_context(storage_state=account_file)
        context = await set_init_script(context)
        # 创建一个新的页面
        page = await context.new_page()
        # 访问指定的 URL
        await page.goto("https://creator.douyin.com/creator-micro/content/upload")
        try:
            await page.wait_for_url("https://creator.douyin.com/creator-micro/content/upload", timeout=5000)
        except:
            print("[+] 等待5秒 cookie 失效")
            await context.close()
            await browser.close()
            return False
        # 2024.06.17 抖音创作者中心改版
        if await page.get_by_text('手机号登录').count() or await page.get_by_text('扫码登录').count():
            print("[+] 等待5秒 cookie 失效")
            return False
        else:
            print("[+] cookie 有效")
            return True


async def douyin_setup(account_file, handle=False):
    if not os.path.exists(account_file) or not await cookie_auth(account_file):
        if not handle:
            # Todo alert message
            return False
        douyin_logger.info('[+] cookie文件不存在或已失效，即将自动打开浏览器，请扫码登录，登陆后会自动生成cookie文件')
        await douyin_cookie_gen(account_file)
    return True


async def douyin_cookie_gen(account_file):
    async with async_playwright() as playwright:
        options = {
            'headless': False
        }
        # Make sure to run headed.
        browser = await playwright.chromium.launch(**options)
        # Setup context however you like.
        context = await browser.new_context()  # Pass any options
        context = await set_init_script(context)
        # Pause the page, and start recording manually.
        page = await context.new_page()
        await page.goto("https://creator.douyin.com/")
        await page.pause()
        # 点击调试器的继续，保存cookie
        await context.storage_state(path=account_file)


class DouYinVideo(object):
    def __init__(self, title, file_path, tags, publish_date: datetime, account_file, thumbnail_path=None, productLink='', productTitle=''):
        self.title = title  # 视频标题
        self.file_path = file_path
        self.tags = tags
        self.publish_date = publish_date
        self.account_file = account_file
        self.date_format = '%Y年%m月%d日 %H:%M'
        self.local_executable_path = LOCAL_CHROME_PATH
        self.thumbnail_path = thumbnail_path
        self.productLink = productLink
        self.productTitle = productTitle

    async def set_schedule_time_douyin(self, page, publish_date):
        # 选择包含特定文本内容的 label 元素
        label_element = page.locator("[class^='radio']:has-text('定时发布')")
        # 在选中的 label 元素下点击 checkbox
        await label_element.click()
        await asyncio.sleep(1)
        publish_date_hour = publish_date.strftime("%Y-%m-%d %H:%M")

        await asyncio.sleep(1)
        await page.locator('.semi-input[placeholder="日期和时间"]').click()
        await page.keyboard.press("Control+KeyA")
        await page.keyboard.type(str(publish_date_hour))
        await page.keyboard.press("Enter")

        await asyncio.sleep(1)

    async def handle_upload_error(self, page):
        douyin_logger.info('视频出错了，重新上传中')
        await page.locator('div.progress-div [class^="upload-btn-input"]').set_input_files(self.file_path)

    async def upload(self, playwright: Playwright) -> None:
        # 使用 Chromium 浏览器启动一个浏览器实例
        if self.local_executable_path:
            browser = await playwright.chromium.launch(headless=False, executable_path=self.local_executable_path)
        else:
            browser = await playwright.chromium.launch(headless=False)
        # 创建一个浏览器上下文，使用指定的 cookie 文件
        context = await browser.new_context(storage_state=f"{self.account_file}")
        context = await set_init_script(context)

        # 创建一个新的页面
        page = await context.new_page()
        # 访问指定的 URL
        await page.goto("https://creator.douyin.com/creator-micro/content/upload")
        douyin_logger.info(f'[+]正在上传-------{self.title}.mp4')
        # 等待页面跳转到指定的 URL，没进入，则自动等待到超时
        douyin_logger.info(f'[-] 正在打开主页...')
        await page.wait_for_url("https://creator.douyin.com/creator-micro/content/upload")
        # 点击 "上传视频" 按钮
        await page.locator("div[class^='container'] input").set_input_files(self.file_path)

        # 等待页面跳转到指定的 URL 2025.01.08修改在原有基础上兼容两种页面
        while True:
            try:
                # 尝试等待第一个 URL
                await page.wait_for_url(
                    "https://creator.douyin.com/creator-micro/content/publish?enter_from=publish_page", timeout=3000)
                douyin_logger.info("[+] 成功进入version_1发布页面!")
                break  # 成功进入页面后跳出循环
            except Exception:
                try:
                    # 如果第一个 URL 超时，再尝试等待第二个 URL
                    await page.wait_for_url(
                        "https://creator.douyin.com/creator-micro/content/post/video?enter_from=publish_page",
                        timeout=3000)
                    douyin_logger.info("[+] 成功进入version_2发布页面!")

                    break  # 成功进入页面后跳出循环
                except:
                    print("  [-] 超时未进入视频发布页面，重新尝试...")
                    await asyncio.sleep(0.5)  # 等待 0.5 秒后重新尝试
        # 填充标题和话题
        # 检查是否存在包含输入框的元素
        # 这里为了避免页面变化，故使用相对位置定位：作品标题父级右侧第一个元素的input子元素
        await asyncio.sleep(1)
        douyin_logger.info(f'  [-] 正在填充标题和话题...')
        title_container = page.get_by_text('作品标题').locator("..").locator("xpath=following-sibling::div[1]").locator("input")
        if await title_container.count():
            await title_container.fill(self.title[:30])
        else:
            titlecontainer = page.locator(".notranslate")
            await titlecontainer.click()
            await page.keyboard.press("Backspace")
            await page.keyboard.press("Control+KeyA")
            await page.keyboard.press("Delete")
            await page.keyboard.type(self.title)
            await page.keyboard.press("Enter")
        css_selector = ".zone-container"
        for index, tag in enumerate(self.tags, start=1):
            await page.type(css_selector, "#" + tag)
            await page.press(css_selector, "Space")
        douyin_logger.info(f'总共添加{len(self.tags)}个话题')

        if self.productLink and self.productTitle:
            douyin_logger.info(f'  [-] 正在设置商品链接...')
            await asyncio.sleep(1)
            await self.set_product_link(page, self.productLink, self.productTitle)
            douyin_logger.info(f'  [+] 完成设置商品链接...')

        while True:
            # 判断重新上传按钮是否存在，如果不存在，代表视频正在上传，则等待
            try:
                #  新版：定位重新上传
                number = await page.locator('[class^="long-card"] div:has-text("重新上传")').count()
                if number > 0:
                    douyin_logger.success("  [-]视频上传完毕")
                    break
                else:
                    douyin_logger.info("  [-] 正在上传视频中...")
                    await asyncio.sleep(2)

                    if await page.locator('div.progress-div > div:has-text("上传失败")').count():
                        douyin_logger.error("  [-] 发现上传出错了... 准备重试")
                        await self.handle_upload_error(page)
            except:
                douyin_logger.info("  [-] 正在上传视频中...")
                await asyncio.sleep(2)
        
        #上传视频封面
        await self.set_thumbnail(page, self.thumbnail_path)

        # 更换可见元素
<<<<<<< HEAD
        await self.set_location(page, "")
=======
        # await self.set_location(page, "杭州市")
>>>>>>> c1c8fe12

        # 頭條/西瓜
        third_part_element = '[class^="info"] > [class^="first-part"] div div.semi-switch'
        # 定位是否有第三方平台
        if await page.locator(third_part_element).count():
            # 检测是否是已选中状态
            if 'semi-switch-checked' not in await page.eval_on_selector(third_part_element, 'div => div.className'):
                await page.locator(third_part_element).locator('input.semi-switch-native-control').click()

        if self.publish_date != 0:
            await self.set_schedule_time_douyin(page, self.publish_date)

        # 判断视频是否发布成功
        while True:
            # 判断视频是否发布成功
            try:
                publish_button = page.get_by_role('button', name="发布", exact=True)
                if await publish_button.count():
                    await publish_button.click()
                await page.wait_for_url("https://creator.douyin.com/creator-micro/content/manage**",
                                        timeout=3000)  # 如果自动跳转到作品页面，则代表发布成功
                douyin_logger.success("  [-]视频发布成功")
                break
            except:
                douyin_logger.info("  [-] 视频正在发布中...")
                await page.screenshot(full_page=True)
                await asyncio.sleep(0.5)

        await context.storage_state(path=self.account_file)  # 保存cookie
        douyin_logger.success('  [-]cookie更新完毕！')
        await asyncio.sleep(2)  # 这里延迟是为了方便眼睛直观的观看
        # 关闭浏览器上下文和浏览器实例
        await context.close()
        await browser.close()
    
    async def set_thumbnail(self, page: Page, thumbnail_path: str):
        if thumbnail_path:
            await page.click('text="选择封面"')
            await page.wait_for_selector("div.semi-modal-content:visible")
            await page.click('text="设置竖封面"')
            await page.wait_for_timeout(2000)  # 等待2秒
            # 定位到上传区域并点击
            await page.locator("div[class^='semi-upload upload'] >> input.semi-upload-hidden-input").set_input_files(thumbnail_path)
            await page.wait_for_timeout(2000)  # 等待2秒
            await page.locator("div[class^='extractFooter'] button:visible:has-text('完成')").click()
            # finish_confirm_element = page.locator("div[class^='confirmBtn'] >> div:has-text('完成')")
            # if await finish_confirm_element.count():
            #     await finish_confirm_element.click()
            # await page.locator("div[class^='footer'] button:has-text('完成')").click()

    async def set_location(self, page: Page, location: str = ""):
        if not location:
            return
        # todo supoort location later
        # await page.get_by_text('添加标签').locator("..").locator("..").locator("xpath=following-sibling::div").locator(
        #     "div.semi-select-single").nth(0).click()
        await page.locator('div.semi-select span:has-text("输入地理位置")').click()
        await page.keyboard.press("Backspace")
        await page.wait_for_timeout(2000)
        await page.keyboard.type(location)
        await page.wait_for_selector('div[role="listbox"] [role="option"]', timeout=5000)
        await page.locator('div[role="listbox"] [role="option"]').first.click()

    async def handle_product_dialog(self, page: Page, product_title: str):
        """处理商品编辑弹窗"""

        await page.wait_for_timeout(2000)
        short_title_input = page.locator('input[placeholder="请输入商品短标题"]')
        if not await short_title_input.count():
            douyin_logger.error("[-] 未找到商品短标题输入框")
            return False
        product_title = product_title[:10]
        await short_title_input.fill(product_title)
        # 等待一下让界面响应
        await page.wait_for_timeout(1000)

        finish_button = page.locator('button:has-text("完成编辑")')
        if 'disabled' not in await finish_button.get_attribute('class'):
            await finish_button.click()
            douyin_logger.debug("[+] 成功点击'完成编辑'按钮")
            
            # 等待对话框关闭
            await page.wait_for_selector('.semi-modal-content', state='hidden', timeout=5000)
            return True
        else:
            douyin_logger.error("[-] '完成编辑'按钮处于禁用状态，尝试直接关闭对话框")
            # 如果按钮禁用，尝试点击取消或关闭按钮
            cancel_button = page.locator('button:has-text("取消")')
            if await cancel_button.count():
                await cancel_button.click()
            else:
                # 点击右上角的关闭按钮
                close_button = page.locator('.semi-modal-close')
                await close_button.click()
            
            await page.wait_for_selector('.semi-modal-content', state='hidden', timeout=5000)
            return False
        
    async def set_product_link(self, page: Page, product_link: str, product_title: str):
        """设置商品链接功能"""
        try:
            # 定位"添加标签"文本，然后向上导航到容器，再找到下拉框
            dropdown = page.get_by_text('添加标签').locator("..").locator("..").locator("..").locator(".semi-select").first
            if not await dropdown.count():
                douyin_logger.error("[-] 未找到标签下拉框")
                return False
            douyin_logger.debug("[-] 找到标签下拉框，准备选择'购物车'")
            await dropdown.click()
            ## 等待下拉选项出现
            await page.wait_for_selector('[role="listbox"]', timeout=5000)
            ## 选择"购物车"选项
            await page.locator('[role="option"]:has-text("购物车")').click()
            douyin_logger.debug("[+] 成功选择'购物车'")
            
            # 输入商品链接
            ## 等待商品链接输入框出现
            await page.wait_for_selector('input[placeholder="粘贴商品链接"]', timeout=5000)
            # 输入
            input_field = page.locator('input[placeholder="粘贴商品链接"]')
            await input_field.fill(product_link)
            douyin_logger.debug(f"[+] 已输入商品链接: {product_link}")
            
            # 点击"添加链接"按钮
            add_button = page.locator('span:has-text("添加链接")')
            ## 检查按钮是否可用（没有disable类）
            button_class = await add_button.get_attribute('class')
            if 'disable' in button_class:
                douyin_logger.error("[-] '添加链接'按钮不可用")
                return False
            await add_button.click()
            douyin_logger.debug("[+] 成功点击'添加链接'按钮")

            # 填写商品短标题
            if not await self.handle_product_dialog(page, product_title):
                return False
            
            # 等待链接添加完成
            douyin_logger.debug("[+] 成功设置商品链接")
            return True
        except Exception as e:
            douyin_logger.error(f"[-] 设置商品链接时出错: {str(e)}")
            return False

    async def main(self):
        async with async_playwright() as playwright:
            await self.upload(playwright)

<|MERGE_RESOLUTION|>--- conflicted
+++ resolved
@@ -188,11 +188,8 @@
         await self.set_thumbnail(page, self.thumbnail_path)
 
         # 更换可见元素
-<<<<<<< HEAD
         await self.set_location(page, "")
-=======
-        # await self.set_location(page, "杭州市")
->>>>>>> c1c8fe12
+
 
         # 頭條/西瓜
         third_part_element = '[class^="info"] > [class^="first-part"] div div.semi-switch'
